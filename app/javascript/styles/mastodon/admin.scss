--- conflicted
+++ resolved
@@ -383,11 +383,7 @@
           z-index: 10;
           width: 100%;
           height: calc(100% - 56px);
-<<<<<<< HEAD
-          left: 0;
-=======
           inset-inline-start: 0;
->>>>>>> 4fcc026f
           bottom: 0;
           overflow-y: auto;
           background: $ui-base-color;
