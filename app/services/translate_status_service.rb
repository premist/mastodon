--- conflicted
+++ resolved
@@ -11,11 +11,6 @@
     @source_texts = source_texts
     @target_language = target_language
 
-<<<<<<< HEAD
-    Rails.cache.fetch("translations:v2/#{@status.language}/#{@target_language}/#{content_hash}", expires_in: CACHE_TTL) do
-      translation_backend.translate(@content, @status.language, @target_language)
-    end
-=======
     raise Mastodon::NotPermittedError unless permitted?
 
     status_translation = Rails.cache.fetch("v2:translations/#{@status.language}/#{@target_language}/#{content_hash}", expires_in: CACHE_TTL) do
@@ -26,7 +21,6 @@
     status_translation.status = @status
 
     status_translation
->>>>>>> 4fcc026f
   end
 
   private
