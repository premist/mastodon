--- conflicted
+++ resolved
@@ -2,11 +2,7 @@
 
 class VoteValidator < ActiveModel::Validator
   def validate(vote)
-<<<<<<< HEAD
-    vote.errors.add(:base, I18n.t('polls.errors.expired')) if vote.poll.expired?
-=======
     vote.errors.add(:base, I18n.t('polls.errors.expired')) if vote.poll_expired?
->>>>>>> 4fcc026f
     vote.errors.add(:base, I18n.t('polls.errors.invalid_choice')) if invalid_choice?(vote)
     vote.errors.add(:base, I18n.t('polls.errors.self_vote')) if self_vote?(vote)
 
@@ -34,8 +30,6 @@
   def self_vote?(vote)
     vote.account_id == vote.poll.account_id
   end
-<<<<<<< HEAD
-=======
 
   def already_voted_for_same_choice_on_multiple_poll?(vote)
     if vote.persisted?
@@ -56,5 +50,4 @@
   def account_votes_on_same_poll(vote)
     vote.poll.votes.where(account: vote.account)
   end
->>>>>>> 4fcc026f
 end