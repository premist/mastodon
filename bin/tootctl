--- conflicted
+++ resolved
@@ -6,11 +6,7 @@
 
 begin
   Chewy.strategy(:mastodon) do
-<<<<<<< HEAD
-    Mastodon::CLI.start(ARGV)
-=======
     Mastodon::CLI::Main.start(ARGV)
->>>>>>> 4fcc026f
   end
 rescue Interrupt
   exit(130)
