# frozen_string_literal: true

module Paperclip
  # This transcoder is only to be used for the MediaAttachment model
  # to check when uploaded videos are actually gifv's
  class Transcoder < Paperclip::Processor
    # This is the H.264 "High" value taken from https://www.dr-lex.be/info-stuff/videocalc.html
    BITS_PER_PIXEL = 0.11

    def initialize(file, options = {}, attachment = nil)
      super

      @current_format      = File.extname(@file.path)
      @basename            = File.basename(@file.path, @current_format)
      @format              = options[:format]
      @time                = options[:time] || 3
      @passthrough_options = options[:passthrough_options]
      @convert_options     = options[:convert_options].dup
      @vfr_threshold       = options[:vfr_frame_rate_threshold]
    end

    def make
      metadata = VideoMetadataExtractor.new(@file.path)

      raise Paperclip::Error, "Error while transcoding #{@file.path}: unsupported file" unless metadata.valid?

      update_attachment_type(metadata)
      update_options_from_metadata(metadata)

      destination = Tempfile.new([@basename, @format ? ".#{@format}" : ''])
      destination.binmode

      @output_options = @convert_options[:output]&.dup || {}
      @input_options  = @convert_options[:input]&.dup  || {}

      case @format.to_s
      when /jpg$/, /jpeg$/, /png$/, /gif$/
        @input_options['ss'] = @time

        @output_options['f']       = 'image2'
        @output_options['vframes'] = 1
      when 'mp4'
        unless eligible_to_passthrough?(metadata)
<<<<<<< HEAD
          @output_options['acodec'] = 'aac'
          @output_options['strict'] = 'experimental'
=======
          size_limit_in_bits = MediaAttachment::VIDEO_LIMIT * 8
          desired_bitrate = (metadata.width * metadata.height * 30 * BITS_PER_PIXEL).floor
          maximum_bitrate = (size_limit_in_bits / metadata.duration).floor - 192_000 # Leave some space for the audio stream
          bitrate = [desired_bitrate, maximum_bitrate].min

          @output_options['b:v']     = bitrate
          @output_options['maxrate'] = bitrate + 192_000
          @output_options['bufsize'] = bitrate * 5
>>>>>>> 4fcc026f

          if high_vfr?(metadata)
            @output_options['vsync'] = 'vfr'
            @output_options['r'] = @vfr_threshold
          end
        end
      end

      command_arguments, interpolations = prepare_command(destination)

      begin
        command = Terrapin::CommandLine.new('ffmpeg', command_arguments.join(' '), logger: Paperclip.logger)
        command.run(interpolations)
      rescue Terrapin::ExitStatusError => e
        raise Paperclip::Error, "Error while transcoding #{@basename}: #{e}"
      rescue Terrapin::CommandNotFoundError
        raise Paperclip::Errors::CommandNotFoundError, 'Could not run the `ffmpeg` command. Please install ffmpeg.'
      end

      destination
    end

    private

    def prepare_command(destination)
      command_arguments  = ['-nostdin']
      interpolations     = {}
      interpolation_keys = 0

      @input_options.each_pair do |key, value|
        interpolation_key = interpolation_keys
        command_arguments << "-#{key} :#{interpolation_key}"
        interpolations[interpolation_key] = value
        interpolation_keys += 1
      end

      command_arguments << '-i :source'
      interpolations[:source] = @file.path

      @output_options.each_pair do |key, value|
        interpolation_key = interpolation_keys
        command_arguments << "-#{key} :#{interpolation_key}"
        interpolations[interpolation_key] = value
        interpolation_keys += 1
      end

      command_arguments << '-y :destination'
      interpolations[:destination] = destination.path

      [command_arguments, interpolations]
    end

    def update_options_from_metadata(metadata)
      return unless eligible_to_passthrough?(metadata)

      @format          = @passthrough_options[:options][:format] || @format
      @time            = @passthrough_options[:options][:time]   || @time
      @convert_options = @passthrough_options[:options][:convert_options].dup
    end

    def high_vfr?(metadata)
      @vfr_threshold && metadata.r_frame_rate && metadata.r_frame_rate > @vfr_threshold
    end

    def eligible_to_passthrough?(metadata)
      @passthrough_options && @passthrough_options[:video_codecs].include?(metadata.video_codec) && @passthrough_options[:audio_codecs].include?(metadata.audio_codec) && @passthrough_options[:colorspaces].include?(metadata.colorspace)
    end

    def update_attachment_type(metadata)
      @attachment.instance.type = MediaAttachment.types[:gifv] unless metadata.audio_codec
    end
  end
end<|MERGE_RESOLUTION|>--- conflicted
+++ resolved
@@ -41,10 +41,6 @@
         @output_options['vframes'] = 1
       when 'mp4'
         unless eligible_to_passthrough?(metadata)
-<<<<<<< HEAD
-          @output_options['acodec'] = 'aac'
-          @output_options['strict'] = 'experimental'
-=======
           size_limit_in_bits = MediaAttachment::VIDEO_LIMIT * 8
           desired_bitrate = (metadata.width * metadata.height * 30 * BITS_PER_PIXEL).floor
           maximum_bitrate = (size_limit_in_bits / metadata.duration).floor - 192_000 # Leave some space for the audio stream
@@ -53,7 +49,6 @@
           @output_options['b:v']     = bitrate
           @output_options['maxrate'] = bitrate + 192_000
           @output_options['bufsize'] = bitrate * 5
->>>>>>> 4fcc026f
 
           if high_vfr?(metadata)
             @output_options['vsync'] = 'vfr'
