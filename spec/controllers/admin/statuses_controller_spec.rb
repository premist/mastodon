# frozen_string_literal: true

require 'rails_helper'

describe Admin::StatusesController do
  render_views

  let(:user) { Fabricate(:user, role: UserRole.find_by(name: 'Admin')) }
  let(:account) { Fabricate(:account) }
  let!(:status) { Fabricate(:status, account: account) }
  let(:media_attached_status) { Fabricate(:status, account: account, sensitive: !sensitive) }
  let!(:media_attachment) { Fabricate(:media_attachment, account: account, status: media_attached_status) }
  let(:last_media_attached_status) { Fabricate(:status, account: account, sensitive: !sensitive) }
  let!(:last_media_attachment) { Fabricate(:media_attachment, account: account, status: last_media_attached_status) }
  let!(:last_status) { Fabricate(:status, account: account) }
  let(:sensitive) { true }

  before do
    sign_in user, scope: :user
  end

  describe 'GET #index' do
    context 'with a valid account' do
      before do
        get :index, params: { account_id: account.id }
      end

      it 'returns http success' do
        expect(response).to have_http_status(200)
      end
    end

    context 'when filtering by media' do
      before do
        get :index, params: { account_id: account.id, media: '1' }
      end

      it 'returns http success' do
        expect(response).to have_http_status(200)
      end
    end
  end

<<<<<<< HEAD
=======
  describe 'GET #show' do
    before do
      get :show, params: { account_id: account.id, id: status.id }
    end

    it 'returns http success' do
      expect(response).to have_http_status(200)
    end
  end

>>>>>>> 4fcc026f
  describe 'POST #batch' do
    subject { post :batch, params: { :account_id => account.id, action => '', :admin_status_batch_action => { status_ids: status_ids } } }

    let(:status_ids) { [media_attached_status.id] }

    shared_examples 'when action is report' do
      let(:action) { 'report' }

      it 'creates a report' do
        subject

        report = Report.last
        expect(report.target_account_id).to eq account.id
        expect(report.status_ids).to eq status_ids
      end

      it 'redirects to report page' do
        subject

        expect(response).to redirect_to(admin_report_path(Report.last.id))
      end
    end

    it_behaves_like 'when action is report'

    context 'when the moderator is blocked by the author' do
      before do
        account.block!(user.account)
      end

      it_behaves_like 'when action is report'
    end
  end
end<|MERGE_RESOLUTION|>--- conflicted
+++ resolved
@@ -41,8 +41,6 @@
     end
   end
 
-<<<<<<< HEAD
-=======
   describe 'GET #show' do
     before do
       get :show, params: { account_id: account.id, id: status.id }
@@ -53,7 +51,6 @@
     end
   end
 
->>>>>>> 4fcc026f
   describe 'POST #batch' do
     subject { post :batch, params: { :account_id => account.id, action => '', :admin_status_batch_action => { status_ids: status_ids } } }
 
