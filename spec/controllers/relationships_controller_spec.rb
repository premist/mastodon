--- conflicted
+++ resolved
@@ -55,11 +55,7 @@
     end
 
     context 'when select parameter is provided' do
-<<<<<<< HEAD
-      subject { patch :update, params: { form_account_batch: { account_ids: [poopfeast.id] }, remove_domains_from_followers: '' } }
-=======
       subject { patch :update, params: { form_account_batch: { account_ids: [alice.id] }, remove_domains_from_followers: '' } }
->>>>>>> 4fcc026f
 
       it 'soft-blocks followers from selected domains' do
         alice.follow!(user.account)
@@ -89,19 +85,6 @@
         end
       end
 
-<<<<<<< HEAD
-      it 'does not unfollow users from selected domains' do
-        user.account.follow!(poopfeast)
-
-        sign_in user, scope: :user
-        subject
-
-        expect(user.account.following?(poopfeast)).to be true
-      end
-
-      include_examples 'authenticate user'
-=======
->>>>>>> 4fcc026f
       include_examples 'redirects back to followers page'
     end
   end
