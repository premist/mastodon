--- conflicted
+++ resolved
@@ -750,10 +750,7 @@
    * @param {any} req
    * @param {function(string, string): void} output
    * @param {undefined | function(string[], SubscriptionListener): void} attachCloseHandler
-<<<<<<< HEAD
-=======
    * @param {'websocket' | 'eventsource'} destinationType
->>>>>>> 4fcc026f
    * @param {boolean=} needsFiltering
    * @returns {SubscriptionListener}
    */
@@ -766,11 +763,8 @@
       // TODO: Replace "string"-based delete payloads with object payloads:
       const encodedPayload = typeof payload === 'object' ? JSON.stringify(payload) : payload;
 
-<<<<<<< HEAD
-=======
       messagesSent.labels({ type: destinationType }).inc(1);
 
->>>>>>> 4fcc026f
       log.silly(req.requestId, `Transmitting for ${accountId}: ${event} ${encodedPayload}`);
       output(event, encodedPayload);
     };
@@ -926,7 +920,6 @@
               // Check the filter hasn't expired before applying:
               if (cachedFilter.expires_at !== null && cachedFilter.expires_at < now) {
                 return results;
-<<<<<<< HEAD
               }
 
               // Just in-case JSDOM fails to find textContent in searchableContent
@@ -934,15 +927,6 @@
                 return results;
               }
 
-=======
-              }
-
-              // Just in-case JSDOM fails to find textContent in searchableContent
-              if (!searchableTextContent) {
-                return results;
-              }
-
->>>>>>> 4fcc026f
               const keyword_matches = searchableTextContent.match(cachedFilter.regexp);
               if (keyword_matches) {
                 // results is an Array of FilterResult; status_matches is always
@@ -975,10 +959,7 @@
         }).catch(err => {
           releasePgConnection();
           log.error(err);
-<<<<<<< HEAD
-=======
           releasePgConnection();
->>>>>>> 4fcc026f
         });
       });
     };
@@ -1087,33 +1068,6 @@
 
   app.use(api);
 
-<<<<<<< HEAD
-  app.get('/metrics', (req, res) => server.getConnections((err, count) => {
-    res.writeHeader(200, { 'Content-Type': 'application/openmetrics-text; version=1.0.0; charset=utf-8' });
-    res.write('# TYPE connected_clients gauge\n');
-    res.write('# HELP connected_clients The number of clients connected to the streaming server\n');
-    res.write(`connected_clients ${count}.0\n`);
-    res.write('# TYPE connected_channels gauge\n');
-    res.write('# HELP connected_channels The number of Redis channels the streaming server is subscribed to\n');
-    res.write(`connected_channels ${Object.keys(subs).length}.0\n`);
-    res.write('# TYPE pg_pool_total_connections gauge\n');
-    res.write('# HELP pg_pool_total_connections The total number of clients existing within the pool\n');
-    res.write(`pg_pool_total_connections ${pgPool.totalCount}.0\n`);
-    res.write('# TYPE pg_pool_idle_connections gauge\n');
-    res.write('# HELP pg_pool_idle_connections The number of clients which are not checked out but are currently idle in the pool\n');
-    res.write(`pg_pool_idle_connections ${pgPool.idleCount}.0\n`);
-    res.write('# TYPE pg_pool_waiting_queries gauge\n');
-    res.write('# HELP pg_pool_waiting_queries The number of queued requests waiting on a client when all clients are checked out\n');
-    res.write(`pg_pool_waiting_queries ${pgPool.waitingCount}.0\n`);
-    res.write('# EOF\n');
-    res.end();
-  }));
-
-  app.use(authenticationMiddleware);
-  app.use(errorMiddleware);
-
-  app.get('/api/v1/streaming/*', (req, res) => {
-=======
   api.use(setRequestId);
   api.use(setRemoteAddress);
   api.use(allowCrossDomain);
@@ -1122,7 +1076,6 @@
   api.use(errorMiddleware);
 
   api.get('/api/v1/streaming/*', (req, res) => {
->>>>>>> 4fcc026f
     channelNameToIds(req, channelNameFromPath(req), req.query).then(({ channelIds, options }) => {
       const onSend = streamToHttp(req, res);
       const onEnd = streamHttpEnd(req, subscriptionHeartbeat(channelIds));
@@ -1317,11 +1270,7 @@
    * @typedef WebSocketSession
    * @property {any} socket
    * @property {any} request
-<<<<<<< HEAD
-   * @property {Object.<string, { listener: SubscriptionListener, stopHeartbeat: function(): void }>} subscriptions
-=======
    * @property {Object.<string, { channelName: string, listener: SubscriptionListener, stopHeartbeat: function(): void }>} subscriptions
->>>>>>> 4fcc026f
    */
 
   /**
